--- conflicted
+++ resolved
@@ -60,21 +60,6 @@
 
         # make a copy of self.icd_events
         icd_events = self.icd_events.clone()
-<<<<<<< HEAD
-        # if "flag" not in icd_events.columns:
-        #     icd_events = icd_events.with_columns(pl.when((pl.col("vocabulary_id") == "ICD9") |
-        #                                                  (pl.col("vocabulary_id") == "ICD9CM"))
-        #                                          .then(9)
-        #                                          .when((pl.col("vocabulary_id") == "ICD10") |
-        #                                                (pl.col("vocabulary_id") == "ICD10M"))
-        #                                          .then(10)
-        #                                          .otherwise(0)
-        #                                          .alias("flag")
-        #                                          .cast(pl.Int8))
-        # else:
-        #     icd_events = icd_events.with_columns(pl.col("flag").cast(pl.Int8))
-        icd_events = icd_events[["person_id", "ICD"]]  # removed "flag" from keys
-=======
         if "flag" not in icd_events.columns:
             icd_events = icd_events.with_columns(pl.when((pl.col("vocabulary_id") == "ICD9") |
                                                          (pl.col("vocabulary_id") == "ICD9CM"))
@@ -89,7 +74,6 @@
             icd_events = icd_events.with_columns(pl.col("flag").cast(pl.Int8))
 
         icd_events = icd_events[["person_id", "ICD", "flag"]]
->>>>>>> 6e62727b
 
         # remove ICD entries with "V" and flag=10
         # the reason being PheWAS catalog do not have ICD-10-CM with "V" in mapping table
@@ -100,16 +84,6 @@
         print()
         print(f"\033[1mMapping ICD codes to phecode {phecode_version}...")
         if phecode_version == "X":
-<<<<<<< HEAD
-            lazy_counts = icd_events.lazy().join(phecode_df.lazy(),
-                                                 how="inner",
-                                                 on=["ICD"])
-        elif phecode_version == "1.2":
-            lazy_counts = icd_events.lazy().join(phecode_df.lazy(),
-                                                 how="inner",
-                                                 on=["ICD"])
-            lazy_counts = lazy_counts.rename({"phecode_unrolled": "phecode"})
-=======
             phecode_counts = icd_events.join(phecode_df,
                                              how="inner",
                                              on=["ICD"])
@@ -118,7 +92,6 @@
                                              how="inner",
                                              on=["ICD"])
             phecode_counts = phecode_counts.rename({"phecode_unrolled": "phecode"})
->>>>>>> 6e62727b
         else:
             phecode_counts = pl.DataFrame()
             
