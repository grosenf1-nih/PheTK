--- conflicted
+++ resolved
@@ -34,8 +34,7 @@
                  use_exclusion=False,
                  output_file_name=None,
                  verbose=False,
-                 suppress_warnings=True,
-                 use_firth=False):
+                 suppress_warnings=True):
         """
         :param phecode_version: accepts "1.2" or "X"
         :param phecode_count_csv_path: path to phecode count of relevant participants at minimum
@@ -58,8 +57,7 @@
         :param verbose: defaults to False; if True, print brief result of each phecode run
         :param suppress_warnings: defaults to True;
                                   if True, ignore common exception warnings such as ConvergenceWarnings, etc.
-        :param use_firth: whether to use Firth's penalized logistic regression (requires firthlogist package);
-         """
+        """
         print("~~~~~~~~~~~~~~~~~~~~~~~~    Creating PheWAS Object    ~~~~~~~~~~~~~~~~~~~~~~~~~~")
 
         # load phecode mapping file by version or by custom path
@@ -90,7 +88,6 @@
         self.min_cases = min_cases
         self.min_phecode_count = min_phecode_count
         self.suppress_warnings = suppress_warnings
-        self.use_firth = use_firth
 
         # assign 1 & 0 to male & female based on male_as_one parameter
         if male_as_one:
@@ -438,9 +435,7 @@
 
             if self.suppress_warnings:
                 warnings.simplefilter("ignore")
-            # prepare data for regression: convert to numpy and add constant
             y = regressors["y"].to_numpy()
-<<<<<<< HEAD
             regressors_np = regressors[analysis_var_cols].to_numpy()
             regressors_np = sm.tools.add_constant(regressors_np, prepend=False)
 
@@ -471,94 +466,13 @@
                     else:
                         raise
                     result = None
-=======
-            data_mat = regressors[analysis_var_cols].to_numpy()
-            data_mat = sm.tools.add_constant(data_mat, prepend=False)
-            # drop missing values (mimic missing='drop')
-            import numpy as _np
-            mask = ~_np.isnan(y) & (~_np.isnan(data_mat).any(axis=1))
-            y_fit = y[mask]
-            X_fit = data_mat[mask]
-            # ensure variant has both carriers and non-carriers in both cases and controls
-            var_col = X_fit[:, var_index]
-            cases_mask = y_fit == 1
-            controls_mask = y_fit == 0
-            carriers_cases = int(var_col[cases_mask].sum())
-            non_carriers_cases = int(cases_mask.sum() - carriers_cases)
-            carriers_controls = int(var_col[controls_mask].sum())
-            non_carriers_controls = int(controls_mask.sum() - carriers_controls)
-            if (carriers_cases == 0 or non_carriers_cases == 0 or
-                carriers_controls == 0 or non_carriers_controls == 0):
-                if self.verbose:
-                    print(
-                        f"Phecode {phecode}: insufficient variant distribution "
-                        f"(cases → carriers={carriers_cases}, non-carriers={non_carriers_cases}; "
-                        f"controls → carriers={carriers_controls}, non-carriers={non_carriers_controls}). Skipping.\n"
-                    )
-                result = None
-            else:
-                # choose regression method: standard logistic or Firth penalized
-                if self.use_firth:
-                    try:
-                        from firthlogist import FirthLogisticRegression  # type: ignore
-                        model = FirthLogisticRegression(fit_intercept=False)
-                        # attempt to fit, catch missing validation API
-                        try:
-                            result = model.fit(X_fit, y_fit)
-                        except AttributeError as attr_err:
-                            if '_validate_data' in str(attr_err):
-                                import types
-                                # monkey-patch missing _validate_data method
-                                def _validate_data(self, X, y=None, reset=True, **kwargs):
-                                    return X, y
-                                model._validate_data = types.MethodType(_validate_data, model)
-                                result = model.fit(X_fit, y_fit)
-                            else:
-                                raise
-                    except ImportError:
-                        raise ImportError("To use Firth regression, please install the 'firthlogist' package.")
-                    except Exception as err:
-                        if self.verbose:
-                            print(f"Phecode {phecode} Firth regression error: {err}\n")
-                        result = None
-                else:
-                    try:
-                        logit = sm.Logit(y_fit, X_fit)
-                        result = logit.fit(disp=False)
-                    except (np.linalg.linalg.LinAlgError, statsmodels.tools.sm_exceptions.PerfectSeparationError) as err:
-                        if self.verbose:
-                            print(f"Phecode {phecode} ({len(cases)} cases/{len(controls)} controls):", str(err), "\n")
-                        result = None
->>>>>>> ec9c256a
 
             if result is not None:
                 # process result
                 base_dict = {"phecode": phecode,
                              "cases": len(cases),
                              "controls": len(controls)}
-                # extract statistics
-                if self.use_firth:
-                    coef = result.coef_
-                    pvals = result.pvals_
-                    cis = result.ci_
-                    beta = coef[var_index]
-                    p_value = pvals[var_index]
-                    conf_int_1, conf_int_2 = cis[var_index]
-                    odds_ratio = np.exp(beta)
-                    neg_log_p_value = -np.log10(p_value)
-                    log10_odds_ratio = np.log10(odds_ratio)
-                    # assume Firth always converges if no error
-                    converged = True
-                    stats_dict = {"p_value": p_value,
-                                  "neg_log_p_value": neg_log_p_value,
-                                  "beta": beta,
-                                  "conf_int_1": conf_int_1,
-                                  "conf_int_2": conf_int_2,
-                                  "odds_ratio": odds_ratio,
-                                  "log10_odds_ratio": log10_odds_ratio,
-                                  "converged": converged}
-                else:
-                    stats_dict = self._result_prep(result=result, var_of_interest_index=var_index)
+                stats_dict = self._result_prep(result=result, var_of_interest_index=var_index)
                 result_dict = {**base_dict, **stats_dict}  # python 3.5 or later
 
                 # choose to see results on the fly
